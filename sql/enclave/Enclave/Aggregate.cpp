--- conflicted
+++ resolved
@@ -69,221 +69,6 @@
   virtual void agg(GenericType *v) {}
   virtual uint32_t agg_buffer(uint8_t *input) {}
   virtual uint32_t flush_agg(uint8_t *output) {}
-};
-
-class aggregate_data_sum : public aggregate_data {
-
-public:
-  aggregate_data_sum() {
-    sum = 0;
-<<<<<<< HEAD
-    float_sum = 0.0;
-  }
-
-  void reset() {
-	sum = 0;
-    float_sum = 0.0;
-=======
-  }
-
-  void reset() {
-    sum = 0;
->>>>>>> fe4246c0
-  }
-
-  void agg(uint8_t data_type, uint8_t *data, uint32_t data_len) {
-    switch(data_type) {
-
-<<<<<<< HEAD
-    case INT:
-    {
-      uint32_t *int_data_ptr = NULL;
-      assert(data_len == 4);
-      int_data_ptr = (uint32_t *) data;
-      sum += *int_data_ptr;
-      // printf("Rolling sum is %u, took in data %u\n", sum, *int_data_ptr);
-      type = INT;
-    }
-    break;
-    case FLOAT:
-    {
-      float *float_data_ptr = NULL;
-      assert(data_len == 4);
-      float_data_ptr = (float *) data;
-      float_sum += *float_data_ptr;
-      type = FLOAT;
-    }
-    break;
-	default: // cannot handle sum of other types!
-    {
-      printf("aggregate_data_sum::agg: unknown data type %d\n", data_type);
-      assert(false);
-    }
-    break;
-	}
-=======
-    case 1: // int
-      {
-	uint32_t *int_data_ptr = NULL;
-	assert(data_len == 4);
-	int_data_ptr = (uint32_t *) data;
-	sum += *int_data_ptr;
-        // printf("Rolling sum is %u, took in data %u\n", sum, *int_data_ptr);
-      }
-      break;
-    default: // cannot handle sum of other types!
-      {
-	assert(false);
-      }
-      break;
-    }
->>>>>>> fe4246c0
-  }
-
-  uint32_t ret_length() {
-    // 1 for type, 4 for length, 4 for data
-    return (1 + 4 + 4);
-  }
-
-  // serialize the result directly into the result buffer
-  void ret_result(uint8_t *result) {
-<<<<<<< HEAD
-    flush(result, 0);
-  }
-
-  uint32_t flush(uint8_t *output, int if_final) {
-	uint8_t *result_ptr = output;
-	if (if_final == 0) {
-      switch (type) {
-      case INT:
-        *result_ptr = INT;
-        break;
-      case FLOAT:
-        *result_ptr = FLOAT;
-        break;
-      default:
-        printf("aggregate_data_sum::flush: unknown type %d\n", type);
-        assert(false);
-        break;
-      }
-    } else {
-      switch (type) {
-      case INT:
-        *result_ptr = DUMMY_INT;
-        break;
-      case FLOAT:
-        *result_ptr = DUMMY_FLOAT;
-        break;
-      default:
-        printf("aggregate_data_sum::flush: unknown type %d\n", type);
-        assert(false);
-        break;
-      }
-    }
-	
-	result_ptr += TYPE_SIZE;
-	*( (uint32_t *) result_ptr) = 4;
-	result_ptr += 4;
-    switch (type) {
-    case INT:
-      *( (uint32_t *) result_ptr) = sum;
-      break;
-    case FLOAT:
-      *( (float *) result_ptr) = float_sum;
-      break;
-    default:
-      printf("aggregate_data_sum::flush: unknown type %d\n", type);
-      assert(false);
-      break;
-    }
-=======
-    uint8_t *result_ptr = result;
-    *result_ptr = 1;
-    result_ptr += 1;
-    *( (uint32_t *) result_ptr) = 4;
-    result_ptr += 4;
-    uint32_t cur_value = *( (uint32_t *) result_ptr);
-    *( (uint32_t *) result_ptr) = cur_value + sum - cur_value;
-  }
-
-  uint32_t flush(uint8_t *output, int if_final) {
-    uint8_t *result_ptr = output;
-    if (if_final == 0) {
-      *result_ptr = INT;
-    } else {
-      *result_ptr = DUMMY_INT;
-    }
-	
-    result_ptr += TYPE_SIZE;
-    *( (uint32_t *) result_ptr) = 4;
-    result_ptr += 4;
-    *( (uint32_t *) result_ptr) = sum;
->>>>>>> fe4246c0
-
-    return HEADER_SIZE + 4;
-  }
-
-  // TODO: is this oblivious?
-  void ret_dummy_result(uint8_t *result) {
-<<<<<<< HEAD
-	uint8_t *result_ptr = result;
-	*result_ptr = *result_ptr;
-	result_ptr += 1;
-	*( (uint32_t *) result_ptr) = 4;
-	result_ptr += 4;
-	uint32_t cur_value = *( (uint32_t *) result_ptr);
-    *( (uint32_t *) result_ptr) = cur_value;
-  }
-
-  void ret_result_print() {
-    switch (type) {
-    case INT:
-      printf("Current result is %u\n", sum);
-      break;
-    case FLOAT:
-      printf("Current result is %f\n", float_sum);
-      break;
-    default:
-      printf("aggregate_data_sum::ret_result_print: unknown type %d\n", type);
-      assert(false);
-      break;
-    }
-=======
-    uint8_t *result_ptr = result;
-    *result_ptr = *result_ptr;
-    result_ptr += 1;
-    *( (uint32_t *) result_ptr) = 4;
-    result_ptr += 4;
-    uint32_t cur_value = *( (uint32_t *) result_ptr);
-    *( (uint32_t *) result_ptr) = cur_value + (sum - sum);
-  }
-
-  void ret_result_print() {
-    printf("Current result is %u\n", sum);
->>>>>>> fe4246c0
-  }
-
-  void copy_data(aggregate_data *data) {
-
-<<<<<<< HEAD
-	// only copy if the data is of the same type
-	if (dynamic_cast<aggregate_data_sum *>(data) != NULL) {
-	  this->sum = dynamic_cast<aggregate_data_sum *> (data)->sum;
-      this->float_sum = dynamic_cast<aggregate_data_sum *> (data)->float_sum;
-      this->type = dynamic_cast<aggregate_data_sum *> (data)->type;
-	}
-
-=======
-    // only copy if the data is of the same type
-    if (dynamic_cast<aggregate_data_sum *>(data) != NULL) {
-      this->sum = dynamic_cast<aggregate_data_sum *> (data)->sum;
-    }
->>>>>>> fe4246c0
-  }
-
-  uint32_t sum;
-  float float_sum;
-  uint8_t type;
 };
 
 class aggregate_data_count : public aggregate_data {
@@ -629,32 +414,17 @@
 	
     agg = rec->row + 4 + 4 + ROW_UPPER_BOUND;
 
-    // if (op_code == OP_GROUPBY_COL2_SUM_COL3_STEP1 || op_code == OP_GROUPBY_COL2_SUM_COL3_STEP2) {
-    //   agg_data = new aggregate_data_sum;
-    // } else {
-    //   agg_data = NULL;
-    //   printf("agg_stats_data::ctor: unknown opcode %d\n", op_code);
-    //   assert(false);
-    // }
-
     for (uint32_t i = 0; i < max_agg_fields; i++) {
       agg_data_list[i] = NULL;
     }
 
-<<<<<<< HEAD
-    if (op_code == OP_GROUPBY_COL2_SUM_COL3_STEP1 || op_code == OP_GROUPBY_COL2_SUM_COL3_STEP2 ||
+    // reate the different agg_data here
+    if (op_code == OP_GROUPBY_COL2_SUM_COL3_STEP1 || op_code == OP_GROUPBY_COL2_SUM_COL3_STEP2||
         op_code == OP_GROUPBY_COL1_SUM_COL2_STEP1 || op_code == OP_GROUPBY_COL1_SUM_COL2_STEP2) {
-	  agg_data = new aggregate_data_sum;
-	} else {
-      agg_data = NULL;
-=======
-    // reate the different agg_data here
-    if (op_code == OP_GROUPBY_COL2_SUM_COL3_STEP1 || op_code == OP_GROUPBY_COL2_SUM_COL3_STEP2) {
       num_agg_fields = 1;
       agg_data_list[0] = new generic_agg_sum(INT);
     } else {
       //agg_data = NULL;
->>>>>>> fe4246c0
       printf("agg_stats_data::ctor: unknown opcode %d\n", op_code);
       assert(false);
     }
@@ -1299,25 +1069,7 @@
   // rows should be structured as
   // [regular row info][enc agg len]enc{agg}[regular row]...
 
-  uint32_t sort_attribute_num = 1;
   *actual_out_agg_row_size = 0;
-
-  switch(op_code) {
-  case OP_GROUPBY_COL2_SUM_COL3_STEP1:
-<<<<<<< HEAD
-	sort_attribute_num = 2;
-	break;
-  case OP_GROUPBY_COL1_SUM_COL2_STEP1:
-    sort_attribute_num = 1;
-=======
-    sort_attribute_num = 2;
->>>>>>> fe4246c0
-    break;
-  default:
-    printf("process_boundary_records: Unknown opcode %d\n", op_code);
-    assert(false);
-    break;
-  }
 
   uint8_t *input_ptr = rows;
   uint8_t *enc_row_ptr = NULL;
@@ -1363,19 +1115,11 @@
 
       // printf("round=%u, i=%u, get_next_row(...)\n", round, i);
       get_next_row(&input_ptr, &enc_row_ptr, &enc_row_len);
-<<<<<<< HEAD
       // printf("Got next row\n");
 	  uint32_t num_cols = *( (uint32_t *) enc_row_ptr);
 
       // printf("Record %u, num cols is %u\n", i, num_cols);
 	  enc_row_ptr += 4;
-=======
-      printf("Got next row\n");
-      uint32_t num_cols = *( (uint32_t *) enc_row_ptr);
-
-      printf("Record %u, num cols is %u\n", i, num_cols);
-      enc_row_ptr += 4;
->>>>>>> fe4246c0
 
       enc_agg_ptr = input_ptr;
       enc_agg_len = *( (uint32_t *) enc_agg_ptr);
