--- conflicted
+++ resolved
@@ -209,7 +209,6 @@
 				  [user_check] uint8_t **output_buffers,
 				  [out,count=s] uint32_t *output_buffer_sizes);
 
-<<<<<<< HEAD
     public void ecall_generate_random_encrypted_block_with_opcode(uint32_t num_cols,
 								  [user_check] uint8_t *column_types,
 								  uint32_t num_rows,
@@ -218,9 +217,7 @@
 								  uint8_t type,
 								  uint32_t opcode);
 
-=======
->>>>>>> 39f564bc
-	public void ecall_count_rows([user_check] uint8_t *input_rows,
+    public void ecall_count_rows([user_check] uint8_t *input_rows,
 								 uint32_t buffer_size,
 								 [out] uint32_t *output_rows);
 
