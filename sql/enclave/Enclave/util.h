#ifndef UTIL_H
#define UTIL_H

#include <stdarg.h>
#include <stdio.h>      /* vsnprintf */
#include <stdint.h>
#include <assert.h>
#include <string.h>

#include "Enclave_t.h"  /* print_string */
#include "define.h"
#include "InternalTypes.h"
#include "Crypto.h"

/* 
 * printf: 
 *   Invokes OCALL to display the enclave buffer to the terminal.
 */

void printf(const char *fmt, ...);

void print_bytes(uint8_t *ptr, uint32_t len);

void get_next_value(uint8_t **ptr, uint8_t **enc_value_ptr, uint32_t *enc_value_len);
void get_next_row(uint8_t **ptr, uint8_t **enc_row_ptr, uint32_t *enc_row_len);
void get_next_plaintext_row(uint8_t **ptr, uint8_t **row_ptr, uint32_t *row_len);

// cmp should return 0 if equal, and -1 if not equal
int cmp(uint8_t *value1, uint8_t *value2, uint32_t len);
void cpy(uint8_t *dest, uint8_t *src, uint32_t len);
void clear(uint8_t *dest, uint32_t len);

void write_dummy(uint8_t *dest, uint32_t len);
int test_dummy(uint8_t *src, uint32_t len);

void find_attribute(uint8_t *row, uint32_t length, uint32_t num_cols,
					uint32_t attr_num,
					uint8_t **enc_value_ptr, uint32_t *enc_value_len);

void get_table_indicator(uint8_t *primary_table,
						 uint8_t *foreign_table);
int is_table_primary(uint8_t *table);

void print_attribute(const char *attr_name, uint8_t *value_ptr);
void print_row(const char *row_name, uint8_t *row_ptr);
void print_row(const char *row_name, uint8_t *row_ptr, uint32_t num_cols);
void print_join_row(const char *row_name, uint8_t *row_ptr);

uint32_t get_num_col(uint8_t *row);
uint8_t *get_enc_attr(uint8_t **enc_attr_ptr, uint32_t *enc_attr_len, 
					  uint8_t *row_ptr, uint8_t *row, uint32_t length);
void get_attr(uint8_t *dec_attr_ptr,
			  uint8_t *type, uint32_t *attr_len, uint8_t **attr_ptr);

void find_plaintext_attribute(uint8_t *row, uint32_t num_cols,
							  uint32_t attr_num,
							  uint8_t **value_ptr,
							  uint32_t *len);

template <typename T> void swap_helper(T *v1, T *v2) {
  T temp = *v1;
  *v1 = *v2;
  *v2 = temp;
}


// returns the offset for output to advance
void encrypt_attribute(uint8_t **input, uint8_t **output, uint8_t real_type = DUMMY);
void decrypt_attribute(uint8_t **input, uint8_t **output);

<<<<<<< HEAD
void check(const char* message, bool test);
=======
class BufferReader {
 public:
  BufferReader();

  void add_buffer(uint8_t *ptr, uint32_t size);
  void reset();
  void clear();
  uint8_t *get_ptr();
  void inc_ptr(uint8_t *ptr);

  uint8_t *buffer_list[10];
  uint32_t buffer_sizes[10];
  
  int offset;

  uint32_t current_buf;
  uint8_t *current_pointer;
};

uint32_t attr_upper_bound(uint8_t *attr);
>>>>>>> 919d32ad

#endif // UTIL_H<|MERGE_RESOLUTION|>--- conflicted
+++ resolved
@@ -68,9 +68,8 @@
 void encrypt_attribute(uint8_t **input, uint8_t **output, uint8_t real_type = DUMMY);
 void decrypt_attribute(uint8_t **input, uint8_t **output);
 
-<<<<<<< HEAD
 void check(const char* message, bool test);
-=======
+
 class BufferReader {
  public:
   BufferReader();
@@ -91,6 +90,5 @@
 };
 
 uint32_t attr_upper_bound(uint8_t *attr);
->>>>>>> 919d32ad
 
 #endif // UTIL_H